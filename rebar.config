{erl_opts,
 [warn_unused_import,
  warn_export_vars,
  warnings_as_errors,
  verbose,
  report,
  debug_info,
  {i, "./_build/default/plugins/gpb/include"}]}.

{deps, [{jiffy, "1.1.1"}, {erlexec, "1.10.9"}]}.

{minimum_otp_version, 23}.

{plugins, [rebar3_gpb_plugin]}.

{project_plugins,
 [{rebar3_hex, "~> 7.0.2"},
  {rebar3_format, "~> 1.2.1"},
<<<<<<< HEAD
  {rebar3_lint, "~> 1.1.0"},
  {rebar3_hank, "~> 1.3.0"},
  rebar3_ex_doc]}.
=======
  {rebar3_lint, "~> 2.0.0"},
  {rebar3_hank, "~> 1.3.0"}]}.
>>>>>>> b55c4eb8

{gpb_opts,
 [{i, "priv/proto"},
  {module_name_suffix, "_pb"},
  {o_erl, "src"},
  {o_hrl, "include"},
  {strings_as_binaries, true},
  type_specs]}.

{provider_hooks, [{pre, [{compile, {protobuf, compile}}, {clean, {protobuf, clean}}]}]}.

{dialyzer,
 [{warnings, [unknown, no_return, error_handling]},
  {plt_apps, top_level_deps},
  {plt_extra_apps, []},
  {plt_location, local},
  {base_plt_apps, [erts, stdlib, kernel]},
  {base_plt_location, global}]}.

{xref_checks, [undefined_function_calls, locals_not_used, deprecated_function_calls]}.

{xref_ignores, [kpl_agg_pb]}.

{cover_enabled, true}.

{alias, [{test, [format, lint, hank, xref, dialyzer, eunit, cover]}]}.

{format, [{ignore, ["src/kpl_agg_pb.erl", "include/gpb.hrl", "include/kpl_agg_pb.hrl"]}]}.

%% The options for this app are converted to a map in erlmdl_app and then
%% dynamically replaced in an .properties file. We can't detect unused
%% configuration options. They're technically all used.
{hank,
 [{ignore,
   ["src/kpl_agg_pb.erl",
    "include/gpb.hrl",
    "include/kpl_agg_pb.hrl",
    "src/erlmld.app.src"]}]}.

{depup, [{ignore, [erlexec]}]}.

{hex, [{doc, ex_doc}]}.

{ex_doc, [
          {source_url, <<"https://github.com/AdRoll/erlmld">>},
          {extras, [<<"README.md">>, <<"LICENSE">>]},
          {main, <<"readme">>}]}.<|MERGE_RESOLUTION|>--- conflicted
+++ resolved
@@ -16,14 +16,9 @@
 {project_plugins,
  [{rebar3_hex, "~> 7.0.2"},
   {rebar3_format, "~> 1.2.1"},
-<<<<<<< HEAD
-  {rebar3_lint, "~> 1.1.0"},
+  {rebar3_lint, "~> 2.0.0"},
   {rebar3_hank, "~> 1.3.0"},
   rebar3_ex_doc]}.
-=======
-  {rebar3_lint, "~> 2.0.0"},
-  {rebar3_hank, "~> 1.3.0"}]}.
->>>>>>> b55c4eb8
 
 {gpb_opts,
  [{i, "priv/proto"},
@@ -67,7 +62,7 @@
 
 {hex, [{doc, ex_doc}]}.
 
-{ex_doc, [
-          {source_url, <<"https://github.com/AdRoll/erlmld">>},
-          {extras, [<<"README.md">>, <<"LICENSE">>]},
-          {main, <<"readme">>}]}.+{ex_doc,
+ [{source_url, <<"https://github.com/AdRoll/erlmld">>},
+  {extras, [<<"README.md">>, <<"LICENSE">>]},
+  {main, <<"readme">>}]}.